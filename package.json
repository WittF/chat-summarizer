--- conflicted
+++ resolved
@@ -1,11 +1,7 @@
 {
   "name": "koishi-plugin-chat-summarizer",
   "description": "Koishi聊天记录收集和上传插件",
-<<<<<<< HEAD
-  "version": "1.1.0",
-=======
   "version": "1.3.0",
->>>>>>> bc58a1fa
   "main": "lib/index.js",
   "typings": "lib/index.d.ts",
   "files": [
